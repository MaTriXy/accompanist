--- conflicted
+++ resolved
@@ -3,22 +3,13 @@
 on:
   push:
     branches:
-<<<<<<< HEAD
-      - master
+      - main
       - snapshot
-=======
-      - main
->>>>>>> ff045d78
 
 jobs:
   update_draft_release:
     runs-on: ubuntu-latest
     steps:
-<<<<<<< HEAD
-      # Drafts your next Release notes as Pull Requests are merged into "master"
-=======
-      # Drafts your next Release notes as Pull Requests are merged into "main"
->>>>>>> ff045d78
       - uses: release-drafter/release-drafter@v5
         env:
           GITHUB_TOKEN: ${{ secrets.GITHUB_TOKEN }}