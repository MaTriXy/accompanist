--- conflicted
+++ resolved
@@ -21,14 +21,7 @@
     - 'Guide': glide.md
     - 'API': api/glide/glide/
   - 'Image Loading Core':
-<<<<<<< HEAD
-    - 'API': api/imageloading-core/
-=======
     - 'API': api/imageloading-core/imageloading-core
-  - 'Picasso':
-    - 'Guide': picasso.md
-    - 'API': api/picasso/picasso/
->>>>>>> 9d37284c
   - 'Insets':
     - 'Guide': insets.md
     - 'API': api/insets/insets/
