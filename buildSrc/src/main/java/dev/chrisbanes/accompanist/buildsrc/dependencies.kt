/*
 * Copyright 2020 The Android Open Source Project
 *
 * Licensed under the Apache License, Version 2.0 (the "License");
 * you may not use this file except in compliance with the License.
 * You may obtain a copy of the License at
 *
 *      https://www.apache.org/licenses/LICENSE-2.0
 *
 * Unless required by applicable law or agreed to in writing, software
 * distributed under the License is distributed on an "AS IS" BASIS,
 * WITHOUT WARRANTIES OR CONDITIONS OF ANY KIND, either express or implied.
 * See the License for the specific language governing permissions and
 * limitations under the License.
 */

package dev.chrisbanes.accompanist.buildsrc

object Versions {
    const val ktlint = "0.40.0"
}

object Libs {
    const val androidGradlePlugin = "com.android.tools.build:gradle:7.0.0-alpha04"

    const val gradleMavenPublishPlugin = "com.vanniktech:gradle-maven-publish-plugin:0.13.0"

    const val junit = "junit:junit:4.13"

    object Kotlin {
        private const val version = "1.4.21-2"
        const val stdlib = "org.jetbrains.kotlin:kotlin-stdlib:$version"
        const val gradlePlugin = "org.jetbrains.kotlin:kotlin-gradle-plugin:$version"

        const val binaryCompatibility = "org.jetbrains.kotlinx:binary-compatibility-validator:0.3.0"
    }

    object Dokka {
        private const val version = "1.4.20"
        const val gradlePlugin = "org.jetbrains.dokka:dokka-gradle-plugin:$version"
    }

    object Coroutines {
        private const val version = "1.4.1"
        const val android = "org.jetbrains.kotlinx:kotlinx-coroutines-android:$version"
        const val test = "org.jetbrains.kotlinx:kotlinx-coroutines-test:$version"
    }

    object AndroidX {
        object Test {
            private const val version = "1.2.0"
            const val runner = "androidx.test:runner:$version"
            const val rules = "androidx.test:rules:$version"

            const val ext = "androidx.test.ext:junit:1.1.1"

            const val espressoCore = "androidx.test.espresso:espresso-core:3.2.0"
        }

        const val dynamicanimation = "androidx.dynamicanimation:dynamicanimation-ktx:1.0.0-alpha03"

        object Compose {
<<<<<<< HEAD
            const val snapshot = "7067732"
=======
            const val snapshot = "7094152"
>>>>>>> a47ba602
            const val version = "1.0.0-SNAPSHOT"

            @JvmStatic
            val snapshotUrl: String
                get() = when {
                    snapshot.isNotEmpty() -> {
                        "https://androidx.dev/snapshots/builds/$snapshot/artifacts/repository/"
                    }
                    else -> throw IllegalArgumentException("Snapshot version not set")
                }

            const val compiler = "androidx.compose.compiler:compiler:$version"

            const val runtime = "androidx.compose.runtime:runtime:$version"
            const val foundation = "androidx.compose.foundation:foundation:${version}"
            const val layout = "androidx.compose.foundation:foundation-layout:${version}"

            const val ui = "androidx.compose.ui:ui:${version}"
            const val material = "androidx.compose.material:material:${version}"

            const val tooling = "androidx.ui:ui-tooling:${version}"
            const val test = "androidx.compose.ui:ui-test-junit4:${version}"
        }

        const val core = "androidx.core:core:1.2.0"
        const val coreKtx = "androidx.core:core-ktx:1.2.0"

        const val fragmentKtx = "androidx.fragment:fragment-ktx:1.3.0-beta01"

        const val lifecycleKtx = "androidx.lifecycle:lifecycle-runtime-ktx:2.3.0-beta01"

        const val coreAlpha = "androidx.core:core:1.5.0-beta01"
    }

    object Coil {
        private const val version = "1.0.0"
        const val coil = "io.coil-kt:coil:$version"
        const val gif = "io.coil-kt:coil-gif:$version"
    }

    const val picasso = "com.squareup.picasso:picasso:2.8"

    const val glide = "com.github.bumptech.glide:glide:4.11.0"

    const val truth = "com.google.truth:truth:1.0.1"

    object OkHttp {
        const val okhttp = "com.squareup.okhttp3:okhttp:3.12.2"
        const val mockWebServer = "com.squareup.okhttp3:mockwebserver:3.12.2"
    }
}<|MERGE_RESOLUTION|>--- conflicted
+++ resolved
@@ -60,11 +60,7 @@
         const val dynamicanimation = "androidx.dynamicanimation:dynamicanimation-ktx:1.0.0-alpha03"
 
         object Compose {
-<<<<<<< HEAD
-            const val snapshot = "7067732"
-=======
             const val snapshot = "7094152"
->>>>>>> a47ba602
             const val version = "1.0.0-SNAPSHOT"
 
             @JvmStatic
